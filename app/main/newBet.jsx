--- conflicted
+++ resolved
@@ -59,10 +59,7 @@
               ],
 
           );
-<<<<<<< HEAD
           navigation.navigate('Home');
-=======
->>>>>>> 4952d931
         }
       } catch (error) {
         console.log('Error fetching session:', error);

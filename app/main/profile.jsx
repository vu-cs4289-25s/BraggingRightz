--- conflicted
+++ resolved
@@ -33,7 +33,7 @@
   const [fullName, setFullName] = useState('');
   const [email, setEmail] = useState('');
   const [birthdate, setBirthdate] = useState('');
-<<<<<<< HEAD
+
   const [bets, setBets] = useState([]);
   const [loading, setLoading] = useState(true);
 
@@ -344,9 +344,7 @@
         return theme.colors.textLight; // Default text color
     }
   };
-=======
-  const [frindCount, setFriendCount] = useState(0);
->>>>>>> d12d2671
+
 
   const userBets = [
     {
@@ -453,7 +451,7 @@
 
         <View style={styles.sectionDivider} />
 
-<<<<<<< HEAD
+
         <View style={styles.sectionContainer}>
           <Text style={styles.sectionTitle}>My Stats</Text>
           <View style={styles.statsContainer}>
@@ -485,35 +483,6 @@
               </Pressable>
             )}
           </View>
-=======
-        <Text style={styles.sectionTitle}>My Stats</Text>
-        <View style={styles.statsContainer}>
-          {session && (
-            <View style={styles.statItem}>
-              <Icon name="trophy" size={24} color="#FFD700" />
-              <Text style={styles.statValue}>{session.trophies}</Text>
-              <Text style={styles.statLabel}>Trophies</Text>
-            </View>
-          )}
-          {session && (
-            <View style={styles.statItem}>
-              <Icon name="circle" size={24} color="#FFD700" />
-              <Text style={styles.statValue}>{session.numCoins || 0}</Text>
-              <Text style={styles.statLabel}>Coins</Text>
-            </View>
-          )}
-          {session && (
-            // TODO: live updates
-            <Pressable
-              onPress={() => navigation.navigate('Friends')}
-              style={styles.statItem}
-            >
-              <Icon name="users" size={24} color="#FFD700" />
-              <Text style={styles.statValue}>{frindCount || 0}</Text>
-              <Text style={styles.statLabel}>Friends</Text>
-            </Pressable>
-          )}
->>>>>>> d12d2671
         </View>
 
         <View style={styles.sectionDivider} />

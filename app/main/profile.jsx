import React, { useEffect, useState, useCallback } from 'react';
import {
  Pressable,
  StyleSheet,
  Text,
  ScrollView,
  View,
  Touchable,
  TouchableOpacity,
  Image,
  Alert,
  ActivityIndicator,
} from 'react-native';
import { useNavigation, useFocusEffect } from '@react-navigation/native';
import ScreenWrapper from '../../components/ScreenWrapper';
import { hp, wp } from '../../helpers/common';
import { theme } from '../../constants/theme';
import Avatar from '../../components/Avatar';
import Icon from 'react-native-vector-icons/FontAwesome';
import Edit from '../../assets/icons/Edit';
import AuthService from '../../src/endpoints/auth.cjs';
import BetsService from '../../src/endpoints/bets.cjs';
import Header from '../../components/Header';
import GroupsService from '../../src/endpoints/groups';
import NotificationsService from '../../src/endpoints/notifications';
import loading from '../../components/Loading';

const Profile = () => {
  const navigation = useNavigation();
  const [session, setSession] = useState(null);
  const [profileImage, setProfileImage] = useState(null);
  const [username, setUsername] = useState('');
  const [fullName, setFullName] = useState('');
  const [email, setEmail] = useState('');
  const [birthdate, setBirthdate] = useState('');
<<<<<<< HEAD
  const [frindCount, setFriendCount] = useState(0);
=======
  const [bets, setBets] = useState([]);
  const [loading, setLoading] = useState(true);

  useEffect(() => {
    const fetchData = async () => {
      try {
        const sessionData = await AuthService.getSession();
        setSession(sessionData);

        // Fetch user's bets
        const userBets = await BetsService.getUserBets(sessionData.uid);

        // Fetch group names for each bet
        const betsWithGroupNames = await Promise.all(
          userBets.map(async (bet) => {
            if (bet.groupId) {
              const groupName = await GroupsService.getGroupName(bet.groupId);
              return {
                ...bet,
                groupName,
              };
            }
            return {
              ...bet,
              groupName: 'No Group',
            };
          }),
        );

        setBets(betsWithGroupNames);
      } catch (error) {
        console.error('Error fetching data:', error);
        Alert.alert('Error', 'Failed to load data');
      } finally {
        setLoading(false);
      }
    };

    fetchData();
  }, []);

  // Calculate if user has won a bet
  const calculateBetResult = (bet) => {
    if (bet.status !== 'completed') return null;

    const userOption = bet.answerOptions.find((opt) =>
      opt.participants.includes(session?.uid),
    );

    if (!userOption) return null;

    return userOption.id === bet.winningOptionId
      ? {
          result: 'win',
          coins: bet.winningsPerPerson || 0,
        }
      : {
          result: 'loss',
          coins: -bet.wagerAmount,
        };
  };

  // Define the getStatusColor function
  const getStatusColor = (status) => {
    switch (status) {
      case 'open':
        return theme.colors.primary;
      case 'locked':
        return '#FFA500'; // Orange color for locked status
      case 'completed':
        return '#4CAF50'; // Green color for completed status
      default:
        return theme.colors.textLight; // Default color for unknown status
    }
  };

  const formatDate = (date) => {
    if (!date) return 'Unknown Date';

    let dateObj;

    if (date.seconds) {
      dateObj = new Date(date.seconds * 1000);
    } else {
      dateObj = new Date(date);
    }

    if (isNaN(dateObj)) return 'Invalid Date';

    const today = new Date();
    const yesterday = new Date(today);
    yesterday.setDate(today.getDate() - 1);

    const options = { hour: 'numeric', minute: 'numeric', hour12: true };
    const dayOptions = { weekday: 'long' };
    const fullDateOptions = { month: 'short', day: 'numeric', year: 'numeric' };

    if (dateObj.toDateString() === today.toDateString()) {
      return new Intl.DateTimeFormat('en-US', options).format(dateObj);
    } else if (dateObj.toDateString() === yesterday.toDateString()) {
      return 'Yesterday';
    } else if (dateObj > new Date(today.setDate(today.getDate() - 7))) {
      return new Intl.DateTimeFormat('en-US', dayOptions).format(dateObj);
    } else {
      return new Intl.DateTimeFormat('en-US', fullDateOptions).format(dateObj);
    }
  };

  const renderBetCard = (bet) => {
    const betResult = calculateBetResult(bet);
    return (
      <TouchableOpacity
        key={bet.id}
        style={styles.betCard}
        onPress={() => navigation.navigate('BetDetails', { betId: bet.id })}
      >
        <View style={styles.betHeader}>
          <Text
            style={styles.betQuestion}
            numberOfLines={2}
            ellipsizeMode="tail"
          >
            {bet.question}
          </Text>
          <View
            style={[
              styles.statusBadge,
              { backgroundColor: getStatusColorBackground(bet.status) },
            ]}
          >
            <Text
              style={[
                styles.statusText,
                { color: getStatusColorText(bet.status) },
              ]}
            >
              {bet.status.toUpperCase()}
            </Text>
          </View>
        </View>

        <View style={styles.betDetails}>
          <View style={styles.betInfoRow}>
            <View style={styles.dateGroupContainer}>
              <View style={styles.dateContainer}>
                <Icon
                  name="calendar"
                  size={14}
                  color={theme.colors.textLight}
                  style={styles.infoIcon}
                />
                <Text style={styles.betDate}>{formatDate(bet.createdAt)}</Text>
              </View>
              <View style={styles.groupContainer}>
                <Icon
                  name="users"
                  size={14}
                  color={theme.colors.textLight}
                  style={styles.infoIcon}
                />
                <Text
                  style={styles.groupName}
                  numberOfLines={1}
                  ellipsizeMode="tail"
                >
                  {bet.groupName || 'No Group'}
                </Text>
              </View>
            </View>

            {betResult && (
              <View
                style={[
                  styles.resultBadge,
                  {
                    backgroundColor:
                      betResult.result === 'win'
                        ? 'rgba(76, 175, 80, 0.1)'
                        : 'rgba(255, 0, 0, 0.1)',
                  },
                ]}
              >
                <Icon
                  name={betResult.result === 'win' ? 'trophy' : 'times-circle'}
                  size={14}
                  color={betResult.result === 'win' ? '#4CAF50' : '#FF0000'}
                  style={styles.resultIcon}
                />
                <Text
                  style={[
                    styles.betCoins,
                    {
                      color: betResult.result === 'win' ? '#4CAF50' : '#FF0000',
                    },
                  ]}
                >
                  {betResult.result === 'win' ? '+' : ''}
                  {betResult.coins}
                </Text>
              </View>
            )}
          </View>
        </View>

        <View style={styles.betStats}>
          <View style={styles.statBadge}>
            <Icon
              name="user"
              size={12}
              color={theme.colors.primary}
              style={styles.statIcon}
            />
            <Text style={styles.statsText}>
              {bet.participants?.length || 0}
            </Text>
          </View>
          <View style={styles.statBadge}>
            <Icon
              name="comment"
              size={12}
              color={theme.colors.primary}
              style={styles.statIcon}
            />
            <Text style={styles.statsText}>{bet.commentCount || 0}</Text>
          </View>
          <View style={styles.statBadge}>
            <Icon
              name="money"
              size={12}
              color={theme.colors.primary}
              style={styles.statIcon}
            />
            <Text style={styles.statsText}>{bet.totalPool || 0}</Text>
          </View>
        </View>
      </TouchableOpacity>
    );
  };

  const getStatusColorBackground = (status) => {
    switch (status) {
      case 'open':
        return 'rgba(33, 150, 243, 0.1)'; // Light blue background
      case 'locked':
        return 'rgba(255, 165, 0, 0.1)'; // Light orange background
      case 'completed':
        return 'rgba(76, 175, 80, 0.1)'; // Light green background
      default:
        return 'rgba(158, 158, 158, 0.1)'; // Light gray background
    }
  };

  const getStatusColorText = (status) => {
    switch (status) {
      case 'open':
        return '#2196F3'; // Blue text
      case 'locked':
        return '#FFA500'; // Orange text
      case 'completed':
        return '#4CAF50'; // Green text
      default:
        return theme.colors.textLight; // Default text color
    }
  };
>>>>>>> f31f8143

  const userBets = [
    {
      bet: 'Who will eat the most apples?',
      date: '2/12',
      group: 'Skibidi Toilets',
      result: 'win',
      coins: 30,
    },
    {
      bet: 'What will Lolita wear tonight?',
      date: '2/11',
      group: 'Skibidi Toilets',
      result: 'loss',
      coins: -30,
    },
    {
      bet: 'How many pies will Libby buy?',
      date: '2/9',
      group: 'Skibidi Toilets',
      result: 'win',
      coins: 30,
    },
  ];

  const fetchSession = async () => {
    try {
      const sessionData = await AuthService.getSession();
      setSession(sessionData);
      setUsername(sessionData.username);
      setFullName(sessionData.fullName);
      setEmail(sessionData.email);
      setBirthdate(new Date(sessionData.birthdate).toLocaleDateString());
      setProfileImage(sessionData.profilePicture);
      setFriendCount(sessionData.friends.length);
    } catch (error) {
      console.log('Error fetching session:', error);
    }
  };

  // Use `useFocusEffect` to update friend count dynamically when screen is focused
  useFocusEffect(
    useCallback(() => {
      fetchSession(); // Fetch updated data when navigating to Profile screen
    }, []),
  );

  return (
    <ScreenWrapper bg="white">
      <ScrollView
        showsVerticalScrollIndicator={false}
        contentContainerStyle={styles.scrollContent}
      >
        <View>
          <Header
            title="Profile"
            showBackButton={false}
            rightComponent={
              <TouchableOpacity
                onPress={() => navigation.navigate('Settings')}
                style={styles.headerLogout}
              >
                <Icon
                  name="gear"
                  style={styles.logoutButton}
                  strokeWidth={2}
                  size={hp(2.5)}
                  color={theme.colors.text}
                />
              </TouchableOpacity>
            }
          />
        </View>
        <View style={styles.profileContainer}>
          <View style={styles.avatarContainer}>
            <Avatar
              uri={
                profileImage ||
                Image.resolveAssetSource(
                  require('../../assets/images/default-avatar.png'),
                ).uri
              }
              size={hp(15)}
              rounded={theme.radius.xl}
            />
            {session && (
              <Pressable
                onPress={() => navigation.navigate('EditProfile')}
                style={styles.editIcon}
              >
                <Edit size={hp(2)} color={theme.colors.dark} />
              </Pressable>
            )}
          </View>
          {session && (
            <View style={styles.userInfo}>
              <Text style={styles.userName}>{username}</Text>
              <Text style={styles.userEmail}>{fullName}</Text>
              <Text style={styles.userEmail}>{email}</Text>
              <Text style={styles.userBirthdate}>{birthdate}</Text>
            </View>
          )}
        </View>

        <View style={styles.sectionDivider} />

<<<<<<< HEAD
        <Text style={styles.sectionTitle}>My Stats</Text>
        <View style={styles.statsContainer}>
          {session && (
            <View style={styles.statItem}>
              <Icon name="trophy" size={24} color="#FFD700" />
              <Text style={styles.statValue}>{session.trophies}</Text>
              <Text style={styles.statLabel}>Trophies</Text>
            </View>
          )}
          {session && (
            <View style={styles.statItem}>
              <Icon name="circle" size={24} color="#FFD700" />
              <Text style={styles.statValue}>{session.numCoins || 0}</Text>
              <Text style={styles.statLabel}>Coins</Text>
            </View>
          )}
          {session && (
            // TODO: live updates
            <Pressable
              onPress={() => navigation.navigate('Friends')}
              style={styles.statItem}
            >
              <Icon name="users" size={24} color="#FFD700" />
              <Text style={styles.statValue}>{frindCount || 0}</Text>
              <Text style={styles.statLabel}>Friends</Text>
            </Pressable>
          )}
=======
        <View style={styles.sectionContainer}>
          <Text style={styles.sectionTitle}>My Stats</Text>
          <View style={styles.statsContainer}>
            {session && (
              <View style={styles.statItem}>
                <Icon name="trophy" size={24} color="#FFD700" />
                <Text style={styles.statValue}>{session.trophies}</Text>
                <Text style={styles.statLabel}>Trophies</Text>
              </View>
            )}
            {session && (
              <View style={styles.statItem}>
                <Icon name="star-o" size={24} color="#FFD700" />
                <Text style={styles.statValue}>{session.numCoins || 0}</Text>
                <Text style={styles.statLabel}>Coins</Text>
              </View>
            )}
            {session && (
              // TODO: live updates
              <Pressable
                onPress={() => navigation.navigate('Friends')}
                style={styles.statItem}
              >
                <Icon name="group" size={24} color="#FFD700" />
                <Text style={styles.statValue}>
                  {session.friends.length || 0}
                </Text>
                <Text style={styles.statLabel}>Friends</Text>
              </Pressable>
            )}
          </View>
>>>>>>> f31f8143
        </View>

        <View style={styles.sectionDivider} />

        {/*TODO replace the following with the comment below once bets are made (wired code)*/}
        <View style={styles.sectionContainer}>
          <View style={styles.sectionHeader}>
            <Text style={styles.sectionTitle}>My Bet History</Text>
            <TouchableOpacity onPress={() => navigation.navigate('MyBets')}>
              <Text style={styles.seeAllText}>See All</Text>
            </TouchableOpacity>
          </View>
          <View style={styles.betsContainer}>
            {loading ? (
              <ActivityIndicator size="large" color={theme.colors.primary} />
            ) : bets.length > 0 ? (
              bets.map((bet) => renderBetCard(bet))
            ) : (
              <View style={styles.emptyState}>
                <Text style={styles.emptyText}>No bets found</Text>
                <TouchableOpacity
                  style={styles.createButton}
                  onPress={() => navigation.navigate('NewBet')}
                >
                  <Text style={styles.createButtonText}>Create a New Bet</Text>
                </TouchableOpacity>
              </View>
            )}
          </View>
        </View>
      </ScrollView>
    </ScreenWrapper>
  );
};

const styles = StyleSheet.create({
  scrollContent: {
    flexGrow: 1,
    paddingBottom: hp(4),
  },
  headerLogout: {
    padding: 8,
  },
  header: {
    flexDirection: 'row',
    alignItems: 'center',
    justifyContent: 'space-between',
    marginBottom: hp(2),
    marginHorizontal: wp(4),
    paddingTop: hp(2),
  },
  title: {
    fontSize: hp(3.2),
    fontWeight: 'bold',
    color: theme.colors.text,
  },
  icons: {
    flexDirection: 'row',
    alignItems: 'center',
    gap: wp(4),
  },
  profileContainer: {
    flexDirection: 'row',
    alignItems: 'center',
    padding: 20,
    backgroundColor: 'white',
    borderRadius: 10,
    margin: 10,
  },
  avatarContainer: {
    position: 'relative',
  },
  editIcon: {
    position: 'absolute',
    bottom: 0,
    right: -5,
    backgroundColor: 'white',
    borderRadius: 50,
    padding: 5,
    shadowColor: theme.colors.textLight,
    shadowOffset: { width: 0, height: 4 },
    shadowOpacity: 0.4,
    shadowRadius: 5,
    elevation: 7,
  },
  userInfo: {
    alignItems: 'left',
    marginTop: 15,
    marginHorizontal: 15,
  },
  userName: {
    fontSize: 28,
    fontWeight: 'bold',
    marginBottom: 5,
  },
  userEmail: {
    fontSize: 16,
    color: '#666',
    marginBottom: 3,
  },
  userBirthdate: {
    fontSize: 16,
    color: '#666',
  },
  editButton: {
    position: 'absolute',
    top: 0,
    right: 0,
    zIndex: 1,
  },
  logoutButton: {
    backgroundColor: '#f9f9f9',
    padding: 10,
    borderRadius: 10,
    marginHorizontal: 10,
    alignItems: 'center',
    justifyContent: 'center',
  },
  logoutText: {
    color: '#FF0000',
    fontSize: 16,
    fontWeight: 'bold',
  },
  sectionHeader: {
    flexDirection: 'row',
    justifyContent: 'space-between',
    alignItems: 'center',
    marginBottom: hp(2),
  },
  sectionTitle: {
    fontSize: hp(2.2),
    fontWeight: 'bold',
    color: theme.colors.text,
  },
  sectionContainer: {
    marginBottom: hp(3),
    paddingHorizontal: wp(4),
  },
  sectionDivider: {
    height: 1,
    backgroundColor: '#e0e0e0',
    marginVertical: 20,
    marginHorizontal: 10,
  },
  statsContainer: {
    flexDirection: 'row',
    justifyContent: 'space-around',
    marginTop: 10,
    backgroundColor: '#f9f9f9',
    padding: 15,
    borderRadius: 10,
    marginHorizontal: 10,
  },
  statItem: {
    alignItems: 'center',
  },
  statValue: {
    fontSize: 20,
    fontWeight: 'bold',
    marginTop: 5,
  },
  statLabel: {
    fontSize: 14,
    color: '#666',
    textAlign: 'center',
  },
  seeAllText: {
    color: theme.colors.primary,
    fontSize: hp(1.8),
  },
  emptyState: {
    alignItems: 'center',
    padding: hp(4),
  },
  emptyText: {
    fontSize: hp(2),
    color: theme.colors.textLight,
    marginBottom: hp(2),
  },
  createButton: {
    backgroundColor: theme.colors.primary,
    paddingHorizontal: wp(4),
    paddingVertical: hp(1),
    borderRadius: theme.radius.lg,
  },
  createButtonText: {
    color: 'white',
    fontSize: hp(1.8),
    fontWeight: '500',
  },
  betsContainer: {
    marginTop: 10,
    paddingHorizontal: 10,
  },
  betCard: {
    backgroundColor: '#fff',
    borderRadius: 12,
    padding: 16,
    marginBottom: 16,
    shadowColor: '#000',
    shadowOffset: {
      width: 0,
      height: 2,
    },
    shadowOpacity: 0.1,
    shadowRadius: 3,
    elevation: 3,
    borderWidth: 1,
    borderColor: '#f0f0f0',
  },
  betHeader: {
    flexDirection: 'row',
    justifyContent: 'space-between',
    alignItems: 'flex-start',
    marginBottom: 12,
  },
  betQuestion: {
    fontSize: 16,
    fontWeight: '700',
    color: theme.colors.text,
    flex: 1,
    marginRight: 8,
  },
  statusBadge: {
    paddingHorizontal: 8,
    paddingVertical: 4,
    borderRadius: 12,
    alignItems: 'center',
    justifyContent: 'center',
  },
  statusText: {
    fontSize: 10,
    fontWeight: '700',
  },
  betDetails: {
    marginBottom: 12,
  },
  betInfoRow: {
    flexDirection: 'row',
    justifyContent: 'space-between',
    alignItems: 'center',
  },
  dateGroupContainer: {
    flexDirection: 'column',
    gap: 4,
  },
  dateContainer: {
    flexDirection: 'row',
    alignItems: 'center',
  },
  groupContainer: {
    flexDirection: 'row',
    alignItems: 'center',
    maxWidth: '80%',
  },
  infoIcon: {
    marginRight: 4,
  },
  betDate: {
    fontSize: 12,
    color: theme.colors.textLight,
  },
  groupName: {
    fontSize: 12,
    color: theme.colors.textLight,
    maxWidth: '90%',
  },
  resultBadge: {
    flexDirection: 'row',
    alignItems: 'center',
    paddingHorizontal: 8,
    paddingVertical: 4,
    borderRadius: 12,
  },
  resultIcon: {
    marginRight: 4,
  },
  betCoins: {
    fontWeight: '700',
    fontSize: 14,
  },
  betStats: {
    flexDirection: 'row',
    justifyContent: 'flex-start',
    alignItems: 'center',
    gap: 12,
    marginTop: 4,
  },
  statBadge: {
    flexDirection: 'row',
    alignItems: 'center',
    backgroundColor: 'rgba(33, 150, 243, 0.05)',
    paddingHorizontal: 8,
    paddingVertical: 4,
    borderRadius: 12,
  },
  betItem: {
    backgroundColor: '#fff',
    borderRadius: 10,
    padding: 15,
    marginBottom: 10,
    shadowColor: '#000',
    shadowOffset: {
      width: 0,
      height: 1,
    },
    shadowOpacity: 0.2,
    shadowRadius: 1.41,
    elevation: 2,
  },
  betDescription: {
    fontSize: 18,
    fontWeight: 'bold',
    marginBottom: 10,
  },
  betGroup: {
    fontSize: 14,
    color: '#666',
  },
  betResult: {
    flexDirection: 'row',
    alignItems: 'center',
  },
  statIcon: {
    marginRight: 4,
  },
  statsText: {
    fontSize: 12,
    color: theme.colors.text,
    fontWeight: '500',
  },
});

export default Profile;<|MERGE_RESOLUTION|>--- conflicted
+++ resolved
@@ -33,9 +33,6 @@
   const [fullName, setFullName] = useState('');
   const [email, setEmail] = useState('');
   const [birthdate, setBirthdate] = useState('');
-<<<<<<< HEAD
-  const [frindCount, setFriendCount] = useState(0);
-=======
   const [bets, setBets] = useState([]);
   const [loading, setLoading] = useState(true);
 
@@ -300,7 +297,6 @@
         return theme.colors.textLight; // Default text color
     }
   };
->>>>>>> f31f8143
 
   const userBets = [
     {
@@ -407,35 +403,6 @@
 
         <View style={styles.sectionDivider} />
 
-<<<<<<< HEAD
-        <Text style={styles.sectionTitle}>My Stats</Text>
-        <View style={styles.statsContainer}>
-          {session && (
-            <View style={styles.statItem}>
-              <Icon name="trophy" size={24} color="#FFD700" />
-              <Text style={styles.statValue}>{session.trophies}</Text>
-              <Text style={styles.statLabel}>Trophies</Text>
-            </View>
-          )}
-          {session && (
-            <View style={styles.statItem}>
-              <Icon name="circle" size={24} color="#FFD700" />
-              <Text style={styles.statValue}>{session.numCoins || 0}</Text>
-              <Text style={styles.statLabel}>Coins</Text>
-            </View>
-          )}
-          {session && (
-            // TODO: live updates
-            <Pressable
-              onPress={() => navigation.navigate('Friends')}
-              style={styles.statItem}
-            >
-              <Icon name="users" size={24} color="#FFD700" />
-              <Text style={styles.statValue}>{frindCount || 0}</Text>
-              <Text style={styles.statLabel}>Friends</Text>
-            </Pressable>
-          )}
-=======
         <View style={styles.sectionContainer}>
           <Text style={styles.sectionTitle}>My Stats</Text>
           <View style={styles.statsContainer}>
@@ -467,7 +434,6 @@
               </Pressable>
             )}
           </View>
->>>>>>> f31f8143
         </View>
 
         <View style={styles.sectionDivider} />

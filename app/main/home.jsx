--- conflicted
+++ resolved
@@ -43,8 +43,6 @@
   const [userGroups, setUserGroups] = useState([]);
   const [unreadNotifications, setUnreadNotifications] = useState(0);
   const [notifications, setNotifications] = useState(null);
-<<<<<<< HEAD
-=======
 
   const loadNotificationsOnly = async () => {
     try {
@@ -59,7 +57,6 @@
       console.error('Error loading notifications:', error);
     }
   };
->>>>>>> 97d2e917
 
   useEffect(() => {
     loadData();

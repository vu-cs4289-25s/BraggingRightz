--- conflicted
+++ resolved
@@ -131,7 +131,6 @@
           </TouchableOpacity>
         </View>
 
-<<<<<<< HEAD
         {/* AddFriendModal usage */}
         <AddFriendModal
           visible={modalVisible}
@@ -140,9 +139,7 @@
         />
 
         {/* My Groups Preview */}
-=======
         {/* See all button now wired but the preview bubbles are still static */}
->>>>>>> 51ff173a
         <View style={styles.sectionContainer}>
           <View style={styles.sectionHeader}>
             <Text style={styles.sectionTitle}>My Groups</Text>

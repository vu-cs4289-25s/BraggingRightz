--- conflicted
+++ resolved
@@ -19,7 +19,6 @@
 
 
 const Home = () => {
-<<<<<<< HEAD
   const navigation = useNavigation()
   const [showGif, setShowGif] = useState(true)
 
@@ -77,13 +76,6 @@
 
 
       <ScrollView style={styles.container}>
-=======
-  const navigation = useNavigation();
-
-  return (
-    <ScreenWrapper>
-      <View style={styles.container}>
->>>>>>> 222fa06f
         {/* Header */}
         <View style={styles.header}>
           <Text style={styles.title}>BraggingRightz</Text>
@@ -184,7 +176,6 @@
             <TouchableOpacity onPress={() => navigation.navigate("ActiveBets")}>
               <Text style={styles.seeAllText}>See All</Text>
             </TouchableOpacity>
-<<<<<<< HEAD
           </View>
           <View style={styles.betsContainer}>
             {userBets.map((bet, index) => (
@@ -216,11 +207,6 @@
         </View>
 
       </ScrollView>
-=======
-          ))}
-        </ScrollView>
-      </View>
->>>>>>> 222fa06f
     </ScreenWrapper>
   )
 }
@@ -251,8 +237,6 @@
   },
   icons: {
     flexDirection: 'row',
-<<<<<<< HEAD
-=======
     justifyContent: 'center',
     alignItems: 'center',
     gap: 20,
@@ -269,7 +253,6 @@
     borderRadius: 60,
     backgroundColor: '#ebeced',
     justifyContent: 'center',
->>>>>>> 222fa06f
     alignItems: 'center',
     gap: wp(4),
   },

--- conflicted
+++ resolved
@@ -47,18 +47,6 @@
   }, []);
 
   const handleAddFriend = async ({ username }) => {
-<<<<<<< HEAD
-    console.log('Adding friend:', username);
-    FriendService.addFriend({
-      user2username: username,
-    });
-
-    // Refresh friend list after adding a friend
-    const updatedFriends = await FriendService.getFriendList();
-    setFriendsList(updatedFriends);
-  };
-
-=======
     try {
       await FriendService.addFriend({
         user2username: username,
@@ -108,7 +96,6 @@
     </View>
   );
 
->>>>>>> f31f8143
   return (
     <ScreenWrapper bg="white">
       <View style={styles.container}>

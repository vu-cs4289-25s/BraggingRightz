import React from 'react';
import { createBottomTabNavigator } from '@react-navigation/bottom-tabs';
import Home from '../app/main/home'; // adjust paths as needed
import NewBet from '../app/main/newBet';
import Profile from '../app/main/profile';
import { theme } from '../constants/theme';
import Location from '../assets/icons/Location';
import Icon from 'react-native-vector-icons/FontAwesome';
import { hp } from '../helpers/common';
import Avatar from './Avatar';
import LeaderboardScreen from '../app/main/leaderboard';
import { FriendsService } from '../src/endpoints/friend';
import { useState, useEffect } from 'react';
import { auth } from '../src/firebase/config';

const Tab = createBottomTabNavigator();

const BottomTabNavigator = () => {
  const [friends, setFriends] = useState([]);
  const currentUser = auth.currentUser;

  useEffect(() => {
    const fetchFriends = async () => {
      const friends = await FriendsService.getFriendList();
      setFriends(friends);
    };
    fetchFriends();
  }, []);

  return (
    <Tab.Navigator
      screenOptions={{
        headerShown: false, // we use our custom header inside screens if needed
        tabBarActiveTintColor: theme.colors.primary,
        tabBarStyle: {
          height: hp(7) + hp(2),
          paddingBottom: hp(1),
          marginBottom: 0,
          backgroundColor: theme.colors.background,
        },
      }}
    >
      <Tab.Screen
        name="Home"
        component={Home}
        options={{
          tabBarIcon: ({ color, size }) => (
            <Icon name="home" color={color} size={size} />
          ),
          tabBarLabel: 'Home',
        }}
      />
      <Tab.Screen
        name="NewBet"
        component={NewBet}
        options={{
          tabBarIcon: ({ color, size }) => (
            <Icon name="plus" color={color} size={size} />
          ),
          tabBarLabel: 'Create',
        }}
      />
      <Tab.Screen
        name="LeaderboardTab"
        component={LeaderboardScreen}
        options={{
<<<<<<< HEAD
=======
          tabBarIcon: ({ color, size }) => (
            <Icon name="trophy" color={color} size={size} />
          ),
          tabBarLabel: 'Leaderboard',
        }}
      />
      <Tab.Screen
        name="Profile"
        component={Profile}
        options={{
>>>>>>> e6910dd9
          tabBarIcon: ({ color, size }) => <Avatar size={hp(3)} />,
          tabBarLabel: 'Profile',
        }}
      />
    </Tab.Navigator>
  );
};

export default BottomTabNavigator;<|MERGE_RESOLUTION|>--- conflicted
+++ resolved
@@ -64,8 +64,6 @@
         name="LeaderboardTab"
         component={LeaderboardScreen}
         options={{
-<<<<<<< HEAD
-=======
           tabBarIcon: ({ color, size }) => (
             <Icon name="trophy" color={color} size={size} />
           ),
@@ -76,7 +74,6 @@
         name="Profile"
         component={Profile}
         options={{
->>>>>>> e6910dd9
           tabBarIcon: ({ color, size }) => <Avatar size={hp(3)} />,
           tabBarLabel: 'Profile',
         }}

--- conflicted
+++ resolved
@@ -406,8 +406,6 @@
       this._handleError(error);
     }
   }
-
-<<<<<<< HEAD
   // Award coins to user after watching ad
   async awardCoinsForAd(userId) {
     try {
@@ -429,7 +427,6 @@
     } catch (error) {
       console.error('Error awarding coins:', error);
       throw new Error('Failed to award coins');
-=======
   // Search users by username
   async searchUsers(searchQuery) {
     try {
@@ -455,7 +452,6 @@
     } catch (error) {
       console.error('Error searching users:', error);
       return [];
->>>>>>> 5b9adc4c
     }
   }
 }

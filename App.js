--- conflicted
+++ resolved
@@ -10,12 +10,9 @@
 import Profile from './app/main/profile';
 import Notifications from './app/main/notifications';
 import ForgotPassword from './app/forgotPassword';
-<<<<<<< HEAD
 import NewGroup from './app/main/newGroup';
-=======
 import EditProfile from './app/main/editProfile';
 import Settings from './app/main/settings';
->>>>>>> f7d1c257
 
 const Stack = createStackNavigator();
 
@@ -32,12 +29,9 @@
           <Stack.Screen name="NewBet" component={NewBet} />
           <Stack.Screen name="Profile" component={Profile} />
           <Stack.Screen name="Notifications" component={Notifications} />
-<<<<<<< HEAD
           <Stack.Screen name="NewGroup" component={NewGroup} />
-=======
           <Stack.Screen name="EditProfile" component={EditProfile} />
           <Stack.Screen name="Settings" component={Settings} />
->>>>>>> f7d1c257
         </Stack.Navigator>
       </NavigationContainer>
     </SafeAreaProvider>

import React from 'react';
import { NavigationContainer } from '@react-navigation/native';
import { createStackNavigator } from '@react-navigation/stack';
import { SafeAreaProvider } from 'react-native-safe-area-context';
import Welcome from './app/welcome';
import SignUp from './app/signUp';
import Login from './app/login';
import ForgotPassword from './app/forgotPassword';
import EmailVerification from './app/emailVerification';
import Notifications from './app/main/notifications';
import NewGroup from './app/main/newGroup';
import EditProfile from './app/main/editProfile';
import Settings from './app/main/settings';
import BottomTabNavigator from './components/BottomTabNavigator';
import Profile from './app/main/profile';
import Friends from './app/main/friends';
import MyBets from './app/main/myBets';
import BetDetails from './app/main/betDetails';
import NewBet from './app/main/newBet';
import Groups from './app/main/groups';
import Leaderboard from './app/main/leaderboard';
import GroupBets from './app/main/groupBets';
import EditGroup from './app/main/editGroup';
import EditBet from './app/main/editBet';
import { ThemeProvider } from './app/context/ThemeContext';

const Stack = createStackNavigator();

export default function App() {
  return (
    <>
      <ThemeProvider>
        <SafeAreaProvider>
          <NavigationContainer>
            <Stack.Navigator screenOptions={{ headerShown: false }} id={'root'}>
<<<<<<< HEAD
              <Stack.Screen name="Welcome" component={Welcome} />
              <Stack.Screen name="SignUp" component={SignUp} />
              <Stack.Screen name="Login" component={Login} />
              <Stack.Screen name="ForgotPassword" component={ForgotPassword} />
              <Stack.Screen name="EmailVerification" component={EmailVerification} />
              {/* replaced Home, NewBet screens with our bottom tab navigator */}
              <Stack.Screen name="Main" component={BottomTabNavigator} />
              <Stack.Screen name="Notifications" component={Notifications} />
              <Stack.Screen name="NewGroup" component={NewGroup} />
              <Stack.Screen name="Profile" component={Profile} />
              <Stack.Screen name="EditProfile" component={EditProfile} />
              <Stack.Screen name="Settings" component={Settings} />
              <Stack.Screen name="Friends" component={Friends} />
              <Stack.Screen name="BetDetails" component={BetDetails} />
              <Stack.Screen name="MyBets" component={MyBets} />
              <Stack.Screen name="NewBet" component={NewBet} />
              <Stack.Screen name="Groups" component={Groups} />
              <Stack.Screen name="Leaderboard" component={Leaderboard} />
              <Stack.Screen name="GroupBets" component={GroupBets} />
              <Stack.Screen name="EditGroup" component={EditGroup} />
              <Stack.Screen name="EditBet" component={EditBet} />
=======
              <Stack.Group>
                <Stack.Screen name="Welcome" component={Welcome} />
                <Stack.Screen
                  name="SignUp"
                  component={SignUp}
                  options={{
                    presentation: 'card',
                  }}
                />
                <Stack.Screen
                  name="Login"
                  component={Login}
                  options={{
                    presentation: 'card',
                  }}
                />
                <Stack.Screen
                  name="ForgotPassword"
                  component={ForgotPassword}
                />
              </Stack.Group>

              <Stack.Group>
                <Stack.Screen
                  name="Main"
                  component={BottomTabNavigator}
                  options={{
                    gestureEnabled: false,
                  }}
                />
                <Stack.Screen name="Notifications" component={Notifications} />
                <Stack.Screen
                  name="NewGroup"
                  component={NewGroup}
                  options={{
                    gestureEnabled: false,
                  }}
                />
                <Stack.Screen name="Profile" component={Profile} />
                <Stack.Screen name="EditProfile" component={EditProfile} />
                <Stack.Screen name="Settings" component={Settings} />
                <Stack.Screen name="Friends" component={Friends} />
                <Stack.Screen name="BetDetails" component={BetDetails} />
                <Stack.Screen name="MyBets" component={MyBets} />
                <Stack.Screen
                  name="NewBet"
                  component={NewBet}
                  options={{
                    gestureEnabled: false,
                  }}
                />
                <Stack.Screen name="Groups" component={Groups} />
                <Stack.Screen name="Leaderboard" component={Leaderboard} />
                <Stack.Screen
                  name="GroupBets"
                  component={GroupBets}
                  options={{
                    gestureEnabled: false,
                    presentation: 'card',
                  }}
                />
                <Stack.Screen name="EditGroup" component={EditGroup} />
                <Stack.Screen name="EditBet" component={EditBet} />
              </Stack.Group>
>>>>>>> 2aa9c622
            </Stack.Navigator>
          </NavigationContainer>
        </SafeAreaProvider>
      </ThemeProvider>
    </>
  );
}<|MERGE_RESOLUTION|>--- conflicted
+++ resolved
@@ -33,29 +33,6 @@
         <SafeAreaProvider>
           <NavigationContainer>
             <Stack.Navigator screenOptions={{ headerShown: false }} id={'root'}>
-<<<<<<< HEAD
-              <Stack.Screen name="Welcome" component={Welcome} />
-              <Stack.Screen name="SignUp" component={SignUp} />
-              <Stack.Screen name="Login" component={Login} />
-              <Stack.Screen name="ForgotPassword" component={ForgotPassword} />
-              <Stack.Screen name="EmailVerification" component={EmailVerification} />
-              {/* replaced Home, NewBet screens with our bottom tab navigator */}
-              <Stack.Screen name="Main" component={BottomTabNavigator} />
-              <Stack.Screen name="Notifications" component={Notifications} />
-              <Stack.Screen name="NewGroup" component={NewGroup} />
-              <Stack.Screen name="Profile" component={Profile} />
-              <Stack.Screen name="EditProfile" component={EditProfile} />
-              <Stack.Screen name="Settings" component={Settings} />
-              <Stack.Screen name="Friends" component={Friends} />
-              <Stack.Screen name="BetDetails" component={BetDetails} />
-              <Stack.Screen name="MyBets" component={MyBets} />
-              <Stack.Screen name="NewBet" component={NewBet} />
-              <Stack.Screen name="Groups" component={Groups} />
-              <Stack.Screen name="Leaderboard" component={Leaderboard} />
-              <Stack.Screen name="GroupBets" component={GroupBets} />
-              <Stack.Screen name="EditGroup" component={EditGroup} />
-              <Stack.Screen name="EditBet" component={EditBet} />
-=======
               <Stack.Group>
                 <Stack.Screen name="Welcome" component={Welcome} />
                 <Stack.Screen
@@ -120,7 +97,6 @@
                 <Stack.Screen name="EditGroup" component={EditGroup} />
                 <Stack.Screen name="EditBet" component={EditBet} />
               </Stack.Group>
->>>>>>> 2aa9c622
             </Stack.Navigator>
           </NavigationContainer>
         </SafeAreaProvider>

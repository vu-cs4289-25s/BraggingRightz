--- conflicted
+++ resolved
@@ -20,17 +20,13 @@
 import Leaderboard from './app/main/leaderboard';
 import GroupBets from './app/main/groupBets';
 import EditGroup from './app/main/editGroup';
-<<<<<<< HEAD
 import EditBet from './app/main/editBet';
-=======
 import { ThemeProvider } from './app/context/ThemeContext';
->>>>>>> 1d311ef3
 
 const Stack = createStackNavigator();
 
 export default function App() {
   return (
-<<<<<<< HEAD
     <SafeAreaProvider>
       <NavigationContainer>
         <Stack.Navigator screenOptions={{ headerShown: false }} id={'root'}>
@@ -57,7 +53,6 @@
         </Stack.Navigator>
       </NavigationContainer>
     </SafeAreaProvider>
-=======
     <ThemeProvider>
       <SafeAreaProvider>
         <NavigationContainer>
@@ -81,10 +76,10 @@
             <Stack.Screen name="Leaderboard" component={Leaderboard} />
             <Stack.Screen name="GroupBets" component={GroupBets} />
             <Stack.Screen name="EditGroup" component={EditGroup} />
+            <Stack.Screen name="EditBet" component={EditBet} />
           </Stack.Navigator>
         </NavigationContainer>
       </SafeAreaProvider>
     </ThemeProvider>
->>>>>>> 1d311ef3
   );
 }